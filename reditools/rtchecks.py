"""Quality control for REDItools analyses."""

from reditools import utils
from reditools.logger import Logger


class RTChecks(object):
    """Quality control for REDItools analyses."""

    def __init__(self):
        """Create a RTChecks object."""
        self.check_list = [self.check_is_none]

    def add(self, function):
        """
        Add a QC check.

        Parameters:
            function (RTChecks method): The check to perform
        """
        self.check_list.append(function)

    def discard(self, function):
        """
        Remove a QC check.

        Parameters:
            function (RTChecks method): The check to discard
        """
        if function in self.check_list:
            self.check_list.remove(function)

    def check(self, rtools, bases):
        """
        Perform QC.

        Parameters:
            rtools (REDItools): Object performing analysis
            bases (CompiledPosition): Base position under analysis

        Returns:
            (bool): True of all checks pass, else false
        """
        return utils.check_list(
            self.check_list,
            bases=bases,
            rtools=rtools,
        )

    def check_splice_positions(self, rtools, bases):
        """
        Check if the contig and position are in a splice site.

        Parameters:
            rtools (REDItools): Object performing analysis
            bases (CompiledPosition): Base position under analysis

        Returns:
            (bool): True if the position is not a splice site.
        """
        contig = bases.contig
        if bases.position in rtools.splice_positions.get(contig, []):
            rtools.log(
                Logger.debug_level,
                '[SPLICE_SITE] Discarding ({}, {}) because in splice site',
                contig,
                bases.position,
            )
            return False
        return True

    def check_column_min_length(self, rtools, bases):
        """
        Check read depth.

        Parameters:
            rtools (REDItools): Object performing analysis
            bases (CompiledPosition): Base position under analysis

        Returns:
            (bool): True if the read depth is sufficient
        """
        if len(bases) < rtools.min_column_length:
            rtools.log(
                Logger.debug_level,
                'DISCARDING COLUMN {} [MIN_COLUMN_LEGNTH={}]',
                len(bases),
                rtools.min_column_length,
            )
            return False
        return True

    # Really shouldn't use this one. I have to compute mean_q anyway
    def check_column_quality(self, rtools, bases):
        """
        Check mean quality of the position.

        Parameters:
            rtools (REDItools): Object performing analysis
            bases (CompiledPosition): Base position under analysis

        Returns:
            (bool): True if quality is sufficient
        """
        if bases:
            mean_q = sum(bases.qualities) / len(bases)
        else:
            mean_q = 0
        if mean_q < rtools.min_read_quality:
            rtools.log(
                Logger.debug_level,
                'DISCARD COLUMN mean_quality={} < {}',
                mean_q,
                rtools.min_read_quality,
            )
            return False
        return True

    def check_column_edit_frequency(self, rtools, bases):
        """
        Check the number of edits at the site.

        Parameters:
            rtools (REDItools): Object performing analysis
            bases (CompiledPosition): Base position under analysis

        Returns:
            (bool): True if there are sufficient edits.
        """
        edits_no = len(bases) - bases['REF']
        if edits_no < rtools.min_edits:
            rtools.log(
                Logger.debug_level,
                'DISCARDING COLUMN edits={} < {}',
                edits_no,
                rtools.min_edits,
            )
            return False
        return True

    def check_column_min_edits(self, rtools, bases):
        """
        Check that there are sufficient edit events for each base.

        Parameters:
            rtools (REDItools): Object performing analysis
            bases (CompiledPosition): Base position under analysis

        Returns:
            (bool): True if there are sufficient edits
        """
        for num_edits in bases.get_min_edits():
            if 0 < num_edits < rtools.min_edits_per_nucleotide:
                rtools.log(
                    Logger.debug_level,
                    'DISCARDING COLUMN edits={} < {}',
                    num_edits,
                    rtools.min_edits_per_nucleotide,
                )
                return False
        return True

<<<<<<< HEAD
    def check_multiple_alts(self, bases, rtools):
=======
    def check_multiple_alts(self, bases):
>>>>>>> 6a8755a0
        """
        Check that there is, at most, one alternate base.

        Parameters:
            bases (CompiledPosition): Base position under analysis
<<<<<<< HEAD
            rtools (REDItools): Object running the analysis
=======
>>>>>>> 6a8755a0

        Returns:
            (bool): True if there is zero or one alt
        """
<<<<<<< HEAD
        alts = bases.get_variants()
        if len(alts) < 2:
            rtools.log(
                Logger.debug_level,
                'DISCARD COLUMN alts={} > 1',
                len(alts),
            )
            return False
        return True

    def check_is_none(self, bases, rtools):
        """
        Check if the bases object is None.

        Parameters:
            bases (CompiledPosition): Data for analysis
            rtools (REDItools): Object running the analysis

        Returns:
            (bool): True if bases is not None
        """
        if bases is None:
            rtools.log(Logger.debug_level, 'DISCARD COLUMN no reads')
            return False
        return True

    def check_target_positions(self, bases, rtools):
        """
        Check if the bases object is in a target region.

        Parameters:
            bases (CompiledPosition): Data for analysis
            rtools (REDItools): Object running the analysis

        Returns:
            (bool): True if the position is in a target region
        """
        if bases.position not in rtools.target_positions.get(bases.contig, []):
            rtools.log(
                Logger.debug_level,
                'DISCARD COLUMN not in target positions',
            )
            return False
        return True

    def check_ref(self, bases, rtools):
        """
        Check if the reference base is of interest.

        Parameters:
            bases (CompiledPosition): Data for analysis
            rtools (REDItools): Object running the analysis

        Returns:
            (bool): True if reference base was specified
        """
        if bases.ref not in rtools.include_refs:
            rtools.log(
                Logger.debug_level,
                'DISCARD COLUMN base "{}" not listed for reporting',
                bases.ref,
            )
            return False
        return True

    def check_exclusions(self, bases, rtools):
        """
        Check if the bases object is in an excluded position.

        Parameters:
            bases (CompiledPosition): Data for analysis
            rtools (REDItools): Object running the analysis

        Returns:
            (bool): True if the position is not excluded
        """
        if bases.position in rtools.exclude_positions.get(bases.contig, []):
            rtools.log(Logger.debug_level, 'DISCARD COLUMN in excluded region')
            return False
        return True

    def check_specific_edits(self, bases, rtools):
        """
        Check whether specified edits are present.

        Parameters:
            bases (CompiledPosition): Data for analysis
            rtools (REDItools): Object running the analysis

        Returns:
            (bool): True if the edit was specified
        """
        for ref, alt in rtools.specific_edits:
            if not bases[ref] or not bases[alt]:
                rtools.log(
                    Logger.debug_level,
                    'DISCARD COLUMN edit "{}" not specified for output',
                    ref + alt,
                )
                return False
        return True
=======
        return len(bases.get_variants()) < 2
>>>>>>> 6a8755a0
<|MERGE_RESOLUTION|>--- conflicted
+++ resolved
@@ -160,25 +160,17 @@
                 return False
         return True
 
-<<<<<<< HEAD
     def check_multiple_alts(self, bases, rtools):
-=======
-    def check_multiple_alts(self, bases):
->>>>>>> 6a8755a0
         """
         Check that there is, at most, one alternate base.
 
         Parameters:
             bases (CompiledPosition): Base position under analysis
-<<<<<<< HEAD
-            rtools (REDItools): Object running the analysis
-=======
->>>>>>> 6a8755a0
+            rtools (REDItools): Object running the analysis
 
         Returns:
             (bool): True if there is zero or one alt
         """
-<<<<<<< HEAD
         alts = bases.get_variants()
         if len(alts) < 2:
             rtools.log(
@@ -279,7 +271,4 @@
                     ref + alt,
                 )
                 return False
-        return True
-=======
-        return len(bases.get_variants()) < 2
->>>>>>> 6a8755a0
+        return True